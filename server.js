--- conflicted
+++ resolved
@@ -88,13 +88,9 @@
 
 // Handle shutdown signals
 process.on('SIGTERM', gracefulShutdown);
-<<<<<<< HEAD
-process.on('SIGINT', gracefulShutdown);
-=======
 process.on('SIGINT', gracefulShutdown);
 
 // Add basic health check endpoint
 app.get('/health', (req, res) => {
     res.json({ status: 'ok', timestamp: new Date().toISOString() });
-});
->>>>>>> c2999f16
+});